--- conflicted
+++ resolved
@@ -395,11 +395,7 @@
             }
 
             //Load ALL products 
-<<<<<<< HEAD
-            var searchResults = _browseService.SearchItems(serviceCriteria, ItemResponseGroup.ItemInfo | ItemResponseGroup.Seo);
-=======
             var searchResults = _browseService.SearchItems(serviceCriteria, responseGroup);
->>>>>>> 6126a06b
 
             // populate inventory
             //if ((request.ResponseGroup & ItemResponseGroup.ItemProperties) == ItemResponseGroup.ItemProperties)
